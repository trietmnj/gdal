--- conflicted
+++ resolved
@@ -23,15 +23,13 @@
 
   - <https://github.com/georust/gdal/pull/271>
 
-<<<<<<< HEAD
+- Add `gdal::vsi::read_dir` function.
+
+  - <https://github.com/georust/gdal/pull/257>
+
 - Add support for MDArray API
 
   - <https://github.com/georust/gdal/pull/273>
-=======
-- Add `gdal::vsi::read_dir` function.
-
-  - <https://github.com/georust/gdal/pull/257>
->>>>>>> b0ebd1d5
 
 ## 0.12
 
